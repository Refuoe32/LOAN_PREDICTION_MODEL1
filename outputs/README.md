# Loan Prediction System

 ## Project Overview
 This project develops a machine learning model to predict loan approval outcomes for Motz Financial Services. The model uses applicant data such as gender, marital status, income, and credit history to determine loan eligibility. A key focus is identifying the most important features influencing loan approval. Preprocessed training and testing datasets are saved for inspection.

 ## Dataset
 The dataset (`loan_data_set.csv`) contains applicant details and loan status. Key features include:
 - ApplicantIncome
 - CoapplicantIncome
 - LoanAmount
 - Credit_History
 - Loan_Status (target)

 ## Methodology
 1. **Data Cleaning**: Handled missing values using mode for categorical and median for numerical features; removed outliers with IQR method.
 2. **Preprocessing**: Created Total_Income feature, encoded categorical variables, scaled numerical features.
 3. **Data Splitting**: Randomly split into 80% training and 20% testing sets.
 4. **Model**: Used XGBoost for its robustness and feature importance capabilities.
 5. **Tuning**: Applied GridSearchCV to optimize hyperparameters.
 6. **Feature Importance**: Analyzed and ranked features to identify those most critical for loan approval.
 7. **Dashboard**: Built a Streamlit-based dashboard with interactive visualizations and feature importance insights.

 ## Files
 - `loan_prediction_model.py`: Main script for model training and dashboard
 - `loan_prediction_model.pkl`: Trained XGBoost model
 - `train_data_preprocessed.csv`: Preprocessed 80% training dataset
 - `test_data_preprocessed.csv`: Preprocessed 20% testing dataset
 - `test_predictions.csv`: Test set predictions
 - `model_performance.txt`: Model accuracy and parameters
 - `feature_importance_scores.txt`: Top feature importance scores
 - `model_details.txt`: Model creation details
 - Visualization images in `outputs/`

 ## Usage
 1. Install dependencies: `pip install pandas numpy sklearn xgboost matplotlib seaborn joblib streamlit`
 2. Run the script: `streamlit run loan_prediction_model.py`
 3. Open the displayed URL in a browser to view the dashboard.
 4. Use the trained model for predictions with `joblib.load('loan_prediction_model.pkl')`.
 5. Inspect preprocessed datasets in `outputs/train_data_preprocessed.csv` and `outputs/test_data_preprocessed.csv`.

 ## Requirements
 - Python 3.8+
 - Libraries: pandas, numpy, sklearn, xgboost, matplotlib, seaborn, joblib, streamlit

 ## Team
 [REFUOE,SELLO,RAMONE,MOSOLOLI,HEQOA]
<<<<<<< HEAD
=======

>>>>>>> 74cbd5e6
 <|MERGE_RESOLUTION|>--- conflicted
+++ resolved
@@ -43,9 +43,6 @@
  - Libraries: pandas, numpy, sklearn, xgboost, matplotlib, seaborn, joblib, streamlit
 
  ## Team
- [REFUOE,SELLO,RAMONE,MOSOLOLI,HEQOA]
-<<<<<<< HEAD
-=======
+ REFUOE,SELLO,RAMONE,MOSOLOLI,HEQOA]
 
->>>>>>> 74cbd5e6
  